import jax
import jax.numpy as jnp
import numpy as np
from jax import vmap
from nqs.utils import Parameter
from nqs.utils import State


class VMC:
    def __init__(
        self,
        nparticles,
        dim,
        sigma2=1.0,
        rng=None,
        log=False,
        logger=None,
        logger_level="INFO",
        backend="numpy",
    ):
        self.configure_backend(backend)
        self._initialize_vars(nparticles, dim, sigma2, rng, log, logger, logger_level)

        if logger:
            self.logger = logger
        else:
            import logging

            self.logger = logging.getLogger(__name__)

        self.log = log
        self.rng = rng if rng else np.random.default_rng()
        r = rng.standard_normal(size=self._N * self._dim)

        self._initialize_variational_params(rng)

        logp = self.logprob(r)  # log of the (absolute) wavefunction squared
        self.state = State(r, logp, 0, 0)

        if self.log:
            msg = f"""VMC initialized with {self._N} particles in {self._dim} dimensions with {
                    self.params.get("alpha").size
                    } parameters"""
            self.logger.info(msg)
        self.grads_performed = 0

    def configure_backend(self, backend):
        if backend == "numpy":
            self.backend = np
            self.la = np.linalg
        elif backend == "jax":
            self.backend = jnp
            self.la = jnp.linalg
            self.grad_wf_closure = self.grad_wf_closure_jax
            self.grads_closure = self.grads_closure_jax
            self.laplacian_closure = self.laplacian_closure_jax
            # self._jit_functions()
        else:
            raise ValueError("Invalid backend:", backend)

    def _jit_functions(self):
        functions_to_jit = [
            "logprob_closure",
            "wf",
            "grad_wf_closure",
            "laplacian_closure",
            "grads_closure",
        ]
        for func in functions_to_jit:
            setattr(self, func, jax.jit(getattr(self, func)))
        return self

    def wf(self, r, alpha):
        """
<<<<<<< HEAD
        Ψ(r)=exp(- ∑_{i=1}^{N} alpha_i r_i * r_i) but in log domain
        r: (batch_size, N * dim) array so
        alpha: (batch_size, N * dim) array
=======
        Ψ(r)=exp(- ∑_{i=1}^{N*DIM} alpha_i r_i * r_i) but in log domain
        r: (N * dim) array so that r_i is a dim-dimensional vector
        alpha: (N * dim) array so that alpha_i is a dim-dimensional vector
>>>>>>> 99725e66
        """

        r_2 = r * r
        alpha_r_2 = alpha * r_2

        return -self.backend.sum(alpha_r_2, axis=-1)

    def logprob_closure(self, r, alpha):
        """
        Return a function that computes the log of the wavefunction squared
        """
        return self.wf(r, alpha).sum()  # maybe there should be a factor of 2 here?

    def logprob(self, r):
        """
        Compute the log of the wavefunction squared
        """
<<<<<<< HEAD
        alpha = self.params.get("alpha")
=======
        alpha = self.params.get("alpha")  #

>>>>>>> 99725e66
        return self.logprob_closure(r, alpha)

    def grad_wf_closure(self, r, alpha):
        """
            Return a function that computes the gradient of the wavefunction
        # TODO: check if this is correct CHECK DIMS
        """

        return -2 * alpha * r  # again, element-wise multiplication

    def grad_wf_closure_jax(self, r, alpha):
        """
        Returns a function that computes the gradient of the wavefunction with respect to r
        for each configuration in the batch.
        r: (batch_size, N*dim) array where each row is a flattened array of all particle positions.
        alpha: (N*dim) array for the parameters.
        self.wf output is of size (batch_size, )
        """

        grad_wf_closure = jax.grad(self.wf, argnums=0)

        return vmap(grad_wf_closure, in_axes=(0, None))(
            r, alpha
        )  # 0, none will broadcast alpha to the batch size

    def grad_wf(self, r):
        """
        Compute the gradient of the wavefunction
        """
        alpha = self.params.get("alpha")

        grads_alpha = self.grad_wf_closure(r, alpha)

        return grads_alpha

    def grads(self, r):
        """
        Compute the gradient of the log of the wavefunction squared (why squared?)
        """
        alpha = self.params.get("alpha")
        grads_alpha = self.grads_closure(r, alpha)

        return {"alpha": grads_alpha}

    def grads_closure(self, r, alpha):
        """
        Return a function that computes the gradient of the log of the wavefunction squared
        """
        r2 = r * r  # element-wise multiplication

        return -r2

    def grads_closure_jax(self, r, alpha):
        """
        Return a function that computes the gradient of the log of the wavefunction squared
        """
        batch_size = np.shape(r)[0] if np.ndim(r) > 1 else 1

        def scalar_wf(r_, alpha, i):
            wf_values = self.wf(r_, alpha)[i]
            return wf_values

        grads = vmap(lambda i: jax.grad(scalar_wf, argnums=1)(r, alpha, i))(
            np.arange(batch_size)
        )

        return grads

    def _initialize_vars(self, nparticles, dim, sigma2, rng, log, logger, logger_level):
        self._N = nparticles
        self._dim = dim
        self._sigma2 = sigma2
        self._log = log
        self._logger = logger
        self._logger_level = logger_level

    def _initialize_variational_params(self, rng):
        self.params = Parameter()
        self.params.set("alpha", rng.uniform(size=(self._N * self._dim)))

    def laplacian(self, r):
        """
        Compute the laplacian of the wavefunction
        """
<<<<<<< HEAD
        alpha = self.params.get("alpha")  # noqa
        laplacian = self.laplacian_closure(r, alpha)

        return laplacian
=======
        alpha = self.params.get("alpha")

        return self.laplacian_closure(r, alpha)
>>>>>>> 99725e66

    def laplacian_closure(self, r, alpha):
        """
        Return a function that computes the laplacian of the wavefunction
        Remember in log domain, the laplacian is
        ∇^2 Ψ(r) = ∇^2 - ∑_{i=1}^{N} alpha_i r_i.T * r_i = -2 * alpha
        """
        # check if this is correct!
        return -2 * alpha.sum(axis=-1)

    def laplacian_closure_jax(self, r, alpha):
        """
        Return a function that computes the laplacian of the wavefunction
        """

        def wrapped_wf(r_):
            return self.wf(r_, alpha)

        hessian_wf = vmap(jax.hessian(wrapped_wf))
        # Compute the Hessian for each element in the batch
        hessian_at_r = hessian_wf(r)

        def trace_fn(x):
            return jnp.trace(x)

        return vmap(trace_fn)(hessian_at_r)

    def pdf(self, r):
        """
        Compute the probability distribution function
        """

        return self.backend.exp(self.logprob(r)) ** 2

    def compute_sr_matrix(self, expval_grads, grads, shift=1e-4):
        """
        expval_grads and grads should be dictionaries with keys "v_bias", "h_bias", "kernel" in the case of RBM
        in the case of FFNN we have "weights" and "biases" and "kernel" is not present
        WIP: for now this does not involve the averages because r will be a single sample
        Compute the matrix for the stochastic reconfiguration algorithm
            for now we do it only for the kernel
            The expression here is for kernel element W_ij:
                S_ij,kl = < (d/dW_ij log(psi)) (d/dW_kl log(psi)) > - < d/dW_ij log(psi) > < d/dW_kl log(psi) >

            For bias (V or H) we have:
                S_i,j = < (d/dV_i log(psi)) (d/dV_j log(psi)) > - < d/dV_i log(psi) > < d/dV_j log(psi) >


            1. Compute the gradient ∂_W log(ψ) using the _grad_kernel function.
            2. Compute the outer product of the gradient with itself: ∂_W log(ψ) ⊗ ∂_W log(ψ)
            3. Compute the expectation value of the outer product over all the samples
            4. Compute the expectation value of the gradient ∂_W log(ψ) over all the samples
            5. Compute the outer product of the expectation value of the gradient with itself: <∂_W log(ψ)> ⊗ <∂_W log(ψ)>

            OBS: < d/dW_ij log(psi) > is already done inside train of the RBM class but we need still the < (d/dW_ij log(psi)) (d/dW_kl log(psi)) >
        """
        sr_matrices = {}

        for key, grad_value in grads.items():
            grad_value = self.backend.array(
                grad_value
            )  # this should be done outside of the function

            if self.backend.ndim(grad_value[0]) == 2:
                # if key == "kernel":
                grads_outer = self.backend.einsum(
                    "nij,nkl->nijkl", grad_value, grad_value
                )
            elif self.backend.ndim(grad_value[0]) == 1:
                # else:
                grads_outer = self.backend.einsum("ni,nj->nij", grad_value, grad_value)

            expval_outer_grad = self.backend.mean(grads_outer, axis=0)
            outer_expval_grad = self.backend.outer(expval_grads[key], expval_grads[key])

            sr_mat = (
                expval_outer_grad.reshape(outer_expval_grad.shape) - outer_expval_grad
            )
            sr_matrices[key] = sr_mat + shift * self.backend.eye(sr_mat.shape[0])

        return sr_matrices<|MERGE_RESOLUTION|>--- conflicted
+++ resolved
@@ -72,15 +72,9 @@
 
     def wf(self, r, alpha):
         """
-<<<<<<< HEAD
-        Ψ(r)=exp(- ∑_{i=1}^{N} alpha_i r_i * r_i) but in log domain
-        r: (batch_size, N * dim) array so
-        alpha: (batch_size, N * dim) array
-=======
         Ψ(r)=exp(- ∑_{i=1}^{N*DIM} alpha_i r_i * r_i) but in log domain
         r: (N * dim) array so that r_i is a dim-dimensional vector
         alpha: (N * dim) array so that alpha_i is a dim-dimensional vector
->>>>>>> 99725e66
         """
 
         r_2 = r * r
@@ -98,12 +92,7 @@
         """
         Compute the log of the wavefunction squared
         """
-<<<<<<< HEAD
         alpha = self.params.get("alpha")
-=======
-        alpha = self.params.get("alpha")  #
-
->>>>>>> 99725e66
         return self.logprob_closure(r, alpha)
 
     def grad_wf_closure(self, r, alpha):
@@ -188,16 +177,10 @@
         """
         Compute the laplacian of the wavefunction
         """
-<<<<<<< HEAD
         alpha = self.params.get("alpha")  # noqa
         laplacian = self.laplacian_closure(r, alpha)
 
         return laplacian
-=======
-        alpha = self.params.get("alpha")
-
-        return self.laplacian_closure(r, alpha)
->>>>>>> 99725e66
 
     def laplacian_closure(self, r, alpha):
         """
