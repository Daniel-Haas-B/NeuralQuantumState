from .adagrad import Adagrad  # noqa: F401
from .adam import Adam  # noqa: F401
from .gd import Gd  # noqa: F401
<<<<<<< HEAD
from .rmsprop import RmsProp  # noqa: F401
from .sr import Sr  # noqa: F401
=======
from .rmsprop import RmsProp  # noqa: F401
>>>>>>> 575639a1
<|MERGE_RESOLUTION|>--- conflicted
+++ resolved
@@ -1,9 +1,6 @@
 from .adagrad import Adagrad  # noqa: F401
 from .adam import Adam  # noqa: F401
 from .gd import Gd  # noqa: F401
-<<<<<<< HEAD
 from .rmsprop import RmsProp  # noqa: F401
 from .sr import Sr  # noqa: F401
-=======
-from .rmsprop import RmsProp  # noqa: F401
->>>>>>> 575639a1
+
