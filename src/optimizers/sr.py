import numpy as np

from .optimizer import Optimizer


class Sr(Optimizer):
    """Gradient descent optimizer."""

    def __init__(self, params, eta):
        """Initialize the optimizer.

        Args:
            params (list): List of parameters to optimize.
            lr (float): Learning rate.
        """
        super().__init__(eta)
        self._param_keys = params.keys()
        self.t = 0
        self.delta0 = 1e-2  # trust region upper bound. This is the
<<<<<<< HEAD
        self.delta_1 = 1e-5  # trust region lower bound
=======
        self.delta_1 = 1e-3  # trust region lower bound
>>>>>>> e8cb2825
        self.trust_regions = {key: None for key in self._param_keys}

    def step(self, params, grads, sr_matrices=None):
        """Update the parameters.
        #TODO: we can make this better with einsum
        """

        self.t += 1  # increment time step

        for key, sr_matrix in sr_matrices.items():
            inv_sr_matrix = np.linalg.pinv(sr_matrix)

            # if grads[key].ndim == 1: we want np.einsum("ij,j->i", inv_sr_matrix, grads[key])
            # if grads[key].ndim == 2: we want np.einsum("ij,jk->ik", inv_sr_matrix, grads[key])
            # ein_string = "ij,j" +"k"*(grads[key].ndim-1) + "->i" + "k"*(grads[key].ndim-1)
            # print(f"ein_string: {ein_string}")
            # condit_grad = np.einsum(ein_string, inv_sr_matrix, grads[key]) # will be shape
            # (n, m) where n is the number of parameters and m is the number of elements in the parameter

            # or
            grads[key] = grads[key].reshape(sr_matrix.shape[0], -1)
            condit_grad = inv_sr_matrix @ grads[key]

            dgd = np.linalg.norm(
                condit_grad.T @ grads[key]
            )  # this is dtheta^T * g dtheta # TODO: check this dim

            self.trust_regions[key] = np.min([self.delta0, np.sqrt(self.delta_1 / dgd)])
            grads[key] = condit_grad.reshape(
                params.get(key).shape
            )  # sheng cals this Gj

        # Fj is what sheng calls the original grad without the sr matrix
        for key, grad in grads.items():
            params.set([key], [params.get(key) - (self.trust_regions[key]) * grad])
            # params.set([key], [params.get(key) - (self.eta/np.sqrt(self.t)) * grad])
            # params.set([key], [params.get(key) - (self.eta) * grad])<|MERGE_RESOLUTION|>--- conflicted
+++ resolved
@@ -17,11 +17,8 @@
         self._param_keys = params.keys()
         self.t = 0
         self.delta0 = 1e-2  # trust region upper bound. This is the
-<<<<<<< HEAD
-        self.delta_1 = 1e-5  # trust region lower bound
-=======
         self.delta_1 = 1e-3  # trust region lower bound
->>>>>>> e8cb2825
+
         self.trust_regions = {key: None for key in self._param_keys}
 
     def step(self, params, grads, sr_matrices=None):
