--- conflicted
+++ resolved
@@ -23,11 +23,7 @@
 nchains = 1
 eta = 0.1
 
-<<<<<<< HEAD
 training_cycles = 5  # this is cycles for the ansatz
-=======
-training_cycles = 1  # this is cycles for the ansatz
->>>>>>> 99725e66
 mcmc_alg = "m"
 backend = "jax"
 optimizer = "adam"
