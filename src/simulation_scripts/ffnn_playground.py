import sys

sys.path.append("/Users/haas/Documents/Masters/GANQS/src/")
# sys.path.append("/home/daniel/home/daniel/test/GANQS/src/")

import jax

# import matplotlib.pyplot as plt
import numpy as np
import pandas as pd

# import seaborn as sns
import matplotlib.pyplot as plt

# from nqs.utils import plot_psi2

# Import nqs package


from nqs import nqs

jax.config.update("jax_enable_x64", True)
jax.config.update("jax_platform_name", "cpu")

# Config
output_filename = "../data/playground.csv"
nparticles = 2
dim = 2


nsamples = int(2**15)  # 2**18 = 262144
nchains = 1
eta = 0.01

training_cycles = 200  # this is cycles for the ansatz
mcmc_alg = "m"  # lmh is shit for ffnn
optimizer = "sr"
<<<<<<< HEAD
batch_size = 500
=======
batch_size = 2000
>>>>>>> e8cb2825
detailed = True
wf_type = "ffnn"
seed = 42

dfs_mean = []
df = []
df_all = []
import time

# for max_iter in training_cycles:
start = time.time()
# for i in range(5):

system = nqs.NQS(
    nqs_repr="psi",
    backend="jax",
    log=True,
    logger_level="INFO",
    seed=seed,
)

system.set_wf(
    "ffnn",
    nparticles,
    dim,  # all after this is kwargs.
    layer_sizes=[
        nparticles * dim,  # should always be this
        5,
        3,
        1,  # should always be this
    ],
<<<<<<< HEAD
    activations=["gelu", "gelu", "gelu", "linear"],
=======
    activations=["gelu", "elu", "linear"],
>>>>>>> e8cb2825
    symmetry="none",
)

system.set_sampler(mcmc_alg=mcmc_alg, scale=1)
system.set_hamiltonian(
    type_="ho", int_type=None, omega=1.0, r0_reg=1, training_cycles=training_cycles
)

system.set_optimizer(
    optimizer=optimizer,
    eta=eta,
    gamma=0,
    beta1=0.9,
    beta2=0.999,
    epsilon=1e-8,
)

system.pretrain(model="Gaussian", max_iter=1000, batch_size=1000)
history = system.train(
    max_iter=training_cycles,
    batch_size=batch_size,
    early_stop=False,
    seed=seed,
    history=True,
    tune=False,
    grad_clip=0,
)


epochs = np.arange(len(history["energy"]))
for key, value in history.items():
    plt.plot(epochs, value, label=key)
    plt.legend()
    plt.show()


df = system.sample(nsamples, nchains=nchains, seed=seed)
df_all.append(df)

sem_factor = 1 / np.sqrt(len(df))  # sem = standard error of the mean
mean_data = df[["energy", "std_error", "variance", "accept_rate"]].mean().to_dict()
mean_data["sem_energy"] = df["energy"].std() * sem_factor
mean_data["sem_std_error"] = df["std_error"].std() * sem_factor
mean_data["sem_variance"] = df["variance"].std() * sem_factor
mean_data["sem_accept_rate"] = df["accept_rate"].std() * sem_factor
info_data = (
    df[
        [
            "nparticles",
            "dim",
            "eta",
            "scale",
            # "nvisible",
            # "nhidden",
            "mcmc_alg",
            "nqs_type",
            "nsamples",
            "training_cycles",
            "training_batch",
            "Opti",
        ]
    ]
    .iloc[0]
    .to_dict()
)
data = {**mean_data, **info_data}
df_mean = pd.DataFrame([data])
dfs_mean.append(df_mean)
end = time.time()
# print((end - start))

df_final = pd.concat(dfs_mean)

# Save results
df_final.to_csv(output_filename, index=False)

# plot energy convergence curve
# energy withour sr
df_all = pd.concat(df_all)
print(df_all)


# energy with sr
# if nchains > 1:
#     sns.lineplot(data=df_all, x="chain_id", y="energy", hue="sr")
# else:
#     sns.scatterplot(data=df_all, x="chain_id", y="energy", hue="sr")
# ylim
# plt.ylim(2.9, 3.6)

# plt.xlabel("Chain")
# plt.ylabel("Energy")
# plt.show()

# plot probability

# positions, one_body_density = system.sample(
#     2**12, nchains=1, seed=seed, one_body_density=True
# )

# plt.plot(positions, one_body_density)
# plt.show()


# plot_psi2(system.wf, num_points=300, r_min=-5, r_max=5)<|MERGE_RESOLUTION|>--- conflicted
+++ resolved
@@ -35,11 +35,8 @@
 training_cycles = 200  # this is cycles for the ansatz
 mcmc_alg = "m"  # lmh is shit for ffnn
 optimizer = "sr"
-<<<<<<< HEAD
-batch_size = 500
-=======
 batch_size = 2000
->>>>>>> e8cb2825
+
 detailed = True
 wf_type = "ffnn"
 seed = 42
@@ -71,11 +68,7 @@
         3,
         1,  # should always be this
     ],
-<<<<<<< HEAD
-    activations=["gelu", "gelu", "gelu", "linear"],
-=======
     activations=["gelu", "elu", "linear"],
->>>>>>> e8cb2825
     symmetry="none",
 )
 
