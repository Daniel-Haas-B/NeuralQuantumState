import sys

sys.path.append("/Users/haas/Documents/Masters/GANQS/src/")
import jax
import matplotlib.pyplot as plt
import numpy as np
import pandas as pd
import seaborn as sns

from nqs import nqs

# from nqs.utils import plot_psi2


jax.config.update("jax_enable_x64", True)
jax.config.update("jax_platform_name", "cpu")

# Config
output_filename = "../data/playground.csv"
nparticles = 2
dim = 2
nhidden = 4
<<<<<<< HEAD
nsamples = int(2**18)  # 2**18 = 262144
nchains = 2
eta = 0.1

training_cycles = [250_000]  # this is cycles for the NN
mcmc_alg = "m"
backend = "jax"
optimizer = "sr"
batch_size = 100
=======
nsamples = int(2**15)  # 2**18 = 262144
nchains = 2
eta = 0.1

training_cycles = [200_000]  # this is cycles for the NN
mcmc_alg = "m"
backend = "jax"
optimizer = "rmsprop"
batch_size = 1000
>>>>>>> 575639a1
detailed = True
wf_type = "rbm"
seed = 142

dfs_mean = []
df = []
df_all = []
import time

# for max_iter in training_cycles:
start = time.time()
# for i in range(5):

system = nqs.NQS(
    nqs_repr="psi",
    backend=backend,
    log=True,
    logger_level="INFO",
    seed=seed,
)

system.set_wf(
    wf_type,
    nparticles,
    dim,
    nhidden=nhidden,  # all after this is kwargs. In this example it is RBM dependent
    sigma2=1.0,
)

system.set_sampler(mcmc_alg=mcmc_alg, scale=1)
system.set_hamiltonian(
    type_="ho",
    int_type="Coulomb",
    omega=1.0,
    r0_reg=5,
    training_cycles=training_cycles[0],
)
system.set_optimizer(
    optimizer=optimizer,
    eta=eta,
    # gamma=0.7,
    beta1=0.9,
    beta2=0.999,
    epsilon=1e-8,
)

history = system.train(
    max_iter=training_cycles[0],
    batch_size=batch_size,
    early_stop=False,
    history=True,
    tune=False,
    grad_clip=10,
    seed=seed,
)

epochs = np.arange(len(history["energy"]))

plt.plot(epochs, history["energy"], label="energy")
plt.legend()
plt.show()
plt.plot(epochs, history["grads"], label="gradient_norm")
plt.legend()
plt.show()

<<<<<<< HEAD
df = system.sample(nsamples, nchains=nchains, seed=seed)
df_all.append(df)

sem_factor = 1 / np.sqrt(len(df))  # sem = standard error of the mean
mean_data = df[["energy", "std_error", "variance", "accept_rate"]].mean().to_dict()
mean_data["sem_energy"] = df["energy"].std() * sem_factor
mean_data["sem_std_error"] = df["std_error"].std() * sem_factor
mean_data["sem_variance"] = df["variance"].std() * sem_factor
mean_data["sem_accept_rate"] = df["accept_rate"].std() * sem_factor
info_data = (
    df[
        [
            "nparticles",
            "dim",
            "eta",
            "scale",
            # "nvisible",
            # "nhidden",
            "mcmc_alg",
            "nqs_type",
            "nsamples",
            "training_cycles",
            "training_batch",
            "Opti",
=======
for sr in [False]:
    system = nqs.NQS(
        nqs_repr="psi",
        backend=backend,
        log=True,
        logger_level="INFO",
        use_sr=sr,
        seed=seed,
    )

    system.set_wf(
        wf_type,
        nparticles,
        dim,
        nhidden=nhidden,  # all after this is kwargs. In this example it is RBM dependent
        sigma2=1.0,
    )

    system.set_sampler(mcmc_alg=mcmc_alg, scale=1)
    system.set_hamiltonian(type_="ho", int_type="Coulomb", omega=1.0)
    system.set_optimizer(
        optimizer=optimizer,
        eta=eta,
        # gamma=0.7,
        beta1=0.9,
        beta2=0.999,
        epsilon=1e-8,
    )

    history = system.train(
        max_iter=training_cycles[0],
        batch_size=batch_size,
        early_stop=False,
        history=True,
        tune=True,
        grad_clip=10,
        seed=seed,
    )

    epochs = np.arange(len(history["energy"]))

    plt.plot(epochs, history["energy"], label="energy")
    plt.legend()
    plt.show()
    plt.plot(epochs, history["grads"], label="gradient_norm")
    plt.legend()
    plt.show()

    df = system.sample(nsamples, nchains=nchains, seed=seed)
    df_all.append(df)

    sem_factor = 1 / np.sqrt(len(df))  # sem = standard error of the mean
    mean_data = df[["energy", "std_error", "variance", "accept_rate"]].mean().to_dict()
    mean_data["sem_energy"] = df["energy"].std() * sem_factor
    mean_data["sem_std_error"] = df["std_error"].std() * sem_factor
    mean_data["sem_variance"] = df["variance"].std() * sem_factor
    mean_data["sem_accept_rate"] = df["accept_rate"].std() * sem_factor
    info_data = (
        df[
            [
                "nparticles",
                "dim",
                "eta",
                "scale",
                # "nvisible",
                # "nhidden",
                "mcmc_alg",
                "nqs_type",
                "nsamples",
                "training_cycles",
                "training_batch",
                "sr",
            ]
>>>>>>> 575639a1
        ]
    ]
    .iloc[0]
    .to_dict()
)

data = {**mean_data, **info_data}  # ** unpacks the dictionary
df_mean = pd.DataFrame([data])
dfs_mean.append(df_mean)
end = time.time()
print((end - start))


df_final = pd.concat(dfs_mean)

# Save results
df_final.to_csv(output_filename, index=False)

# plot energy convergence curve
# energy withour sr
df_all = pd.concat(df_all)
print(df_all)
# energy with sr
if nchains > 1:
    sns.lineplot(data=df_all, x="chain_id", y="energy")
else:
    sns.scatterplot(data=df_all, x="chain_id", y="energy")
# ylim
# plt.ylim(2.9, 3.6)

plt.xlabel("Chain")
plt.ylabel("Energy")
plt.show()

<<<<<<< HEAD
=======
# system_omega_2 = nqs.NQS(
#     nqs_repr="psi",
#     backend=backend,
#     log=True,
#     logger_level="INFO",
#     use_sr=False,  # Assuming you want to keep Stochastic Reconfiguration the same
#     seed=seed,
# )

# system_omega_2.set_wf(
#     wf_type,
#     nparticles,
#     dim,
#     nhidden=nhidden,
#     sigma2=1.0,
# )

# system_omega_2.set_sampler(mcmc_alg=mcmc_alg, scale=1.0)
# system_omega_2.set_hamiltonian(type_="ho", int_type="Coulomb", omega=2.0)  # Changed omega to 2
# system_omega_2.set_optimizer(
#     optimizer=optimizer,
#     eta=eta,
#     beta1=0.9,
#     beta2=0.999,
#     epsilon=1e-8,
# )

# system_omega_2.train(
#     max_iter=training_cycles[0],
#     batch_size=batch_size,
#     early_stop=False,
#     seed=seed,
# )

# system_omega_2.sample(nsamples, nchains=nchains, seed=seed)

>>>>>>> 575639a1
positions, one_body_density = system.sample(
    2**12, nchains=1, seed=seed, one_body_density=True
)
plt.plot(positions, one_body_density)
plt.show()
# # Plotting psi2 for both wave functions
# plt.figure(figsize=(10, 6))
# plot_psi2(system.wf, r_min=-4, r_max=4, num_points=300)
# # plot_psi2(system_omega_2.wf, r_min=-4, r_max=4, num_points=300)
# plt.legend()
# plt.xlabel("Position")
# plt.ylabel("Psi^2")
# plt.title("Comparison of Psi^2 for Different Omega Values")
# plt.show()<|MERGE_RESOLUTION|>--- conflicted
+++ resolved
@@ -20,7 +20,7 @@
 nparticles = 2
 dim = 2
 nhidden = 4
-<<<<<<< HEAD
+
 nsamples = int(2**18)  # 2**18 = 262144
 nchains = 2
 eta = 0.1
@@ -30,17 +30,6 @@
 backend = "jax"
 optimizer = "sr"
 batch_size = 100
-=======
-nsamples = int(2**15)  # 2**18 = 262144
-nchains = 2
-eta = 0.1
-
-training_cycles = [200_000]  # this is cycles for the NN
-mcmc_alg = "m"
-backend = "jax"
-optimizer = "rmsprop"
-batch_size = 1000
->>>>>>> 575639a1
 detailed = True
 wf_type = "rbm"
 seed = 142
@@ -106,7 +95,6 @@
 plt.legend()
 plt.show()
 
-<<<<<<< HEAD
 df = system.sample(nsamples, nchains=nchains, seed=seed)
 df_all.append(df)
 
@@ -131,81 +119,7 @@
             "training_cycles",
             "training_batch",
             "Opti",
-=======
-for sr in [False]:
-    system = nqs.NQS(
-        nqs_repr="psi",
-        backend=backend,
-        log=True,
-        logger_level="INFO",
-        use_sr=sr,
-        seed=seed,
-    )
 
-    system.set_wf(
-        wf_type,
-        nparticles,
-        dim,
-        nhidden=nhidden,  # all after this is kwargs. In this example it is RBM dependent
-        sigma2=1.0,
-    )
-
-    system.set_sampler(mcmc_alg=mcmc_alg, scale=1)
-    system.set_hamiltonian(type_="ho", int_type="Coulomb", omega=1.0)
-    system.set_optimizer(
-        optimizer=optimizer,
-        eta=eta,
-        # gamma=0.7,
-        beta1=0.9,
-        beta2=0.999,
-        epsilon=1e-8,
-    )
-
-    history = system.train(
-        max_iter=training_cycles[0],
-        batch_size=batch_size,
-        early_stop=False,
-        history=True,
-        tune=True,
-        grad_clip=10,
-        seed=seed,
-    )
-
-    epochs = np.arange(len(history["energy"]))
-
-    plt.plot(epochs, history["energy"], label="energy")
-    plt.legend()
-    plt.show()
-    plt.plot(epochs, history["grads"], label="gradient_norm")
-    plt.legend()
-    plt.show()
-
-    df = system.sample(nsamples, nchains=nchains, seed=seed)
-    df_all.append(df)
-
-    sem_factor = 1 / np.sqrt(len(df))  # sem = standard error of the mean
-    mean_data = df[["energy", "std_error", "variance", "accept_rate"]].mean().to_dict()
-    mean_data["sem_energy"] = df["energy"].std() * sem_factor
-    mean_data["sem_std_error"] = df["std_error"].std() * sem_factor
-    mean_data["sem_variance"] = df["variance"].std() * sem_factor
-    mean_data["sem_accept_rate"] = df["accept_rate"].std() * sem_factor
-    info_data = (
-        df[
-            [
-                "nparticles",
-                "dim",
-                "eta",
-                "scale",
-                # "nvisible",
-                # "nhidden",
-                "mcmc_alg",
-                "nqs_type",
-                "nsamples",
-                "training_cycles",
-                "training_batch",
-                "sr",
-            ]
->>>>>>> 575639a1
         ]
     ]
     .iloc[0]
@@ -240,45 +154,7 @@
 plt.ylabel("Energy")
 plt.show()
 
-<<<<<<< HEAD
-=======
-# system_omega_2 = nqs.NQS(
-#     nqs_repr="psi",
-#     backend=backend,
-#     log=True,
-#     logger_level="INFO",
-#     use_sr=False,  # Assuming you want to keep Stochastic Reconfiguration the same
-#     seed=seed,
-# )
 
-# system_omega_2.set_wf(
-#     wf_type,
-#     nparticles,
-#     dim,
-#     nhidden=nhidden,
-#     sigma2=1.0,
-# )
-
-# system_omega_2.set_sampler(mcmc_alg=mcmc_alg, scale=1.0)
-# system_omega_2.set_hamiltonian(type_="ho", int_type="Coulomb", omega=2.0)  # Changed omega to 2
-# system_omega_2.set_optimizer(
-#     optimizer=optimizer,
-#     eta=eta,
-#     beta1=0.9,
-#     beta2=0.999,
-#     epsilon=1e-8,
-# )
-
-# system_omega_2.train(
-#     max_iter=training_cycles[0],
-#     batch_size=batch_size,
-#     early_stop=False,
-#     seed=seed,
-# )
-
-# system_omega_2.sample(nsamples, nchains=nchains, seed=seed)
-
->>>>>>> 575639a1
 positions, one_body_density = system.sample(
     2**12, nchains=1, seed=seed, one_body_density=True
 )
